--- conflicted
+++ resolved
@@ -35,7 +35,6 @@
     cwa = Set.empty,
     owa = Set.empty)
 
-<<<<<<< HEAD
   info("Found " + mln.formulas.size + " formulas")
   info("Found " + mln.constants.size + " constant types")
   info("Found " + mln.predicateSchema.size + " predicate schemas")
@@ -59,28 +58,13 @@
 
   describe("Checking dependency map when no negative weights are allowed") {
 
-    val mrfNoNeg = MRF.build(mln, noNegWeights = true)
+    val mrfNoNeg = MRF.build(mln, noNegWeights = true, createDependencyMap = true)
 
     info("Created " + mrfNoNeg.numberOfAtoms + " ground atoms")
     info("Created " + mrfNoNeg.numberOfConstraints + " ground clauses")
 
     it("should contain 12 ground atoms") {
       mrfNoNeg.numberOfAtoms should be(12)
-=======
-  val mrf = MRF.build(mln, noNegWeights = true, createDependencyMap = true)
-
-  val dmIterator = mrf.dependencyMap.getOrElse(sys.error("TODO: !!!")).iterator()
-  while (dmIterator.hasNext){
-    dmIterator.advance()
-    val gcid = dmIterator.key()
-    println("constraint: "+gcid+" -> "+ decodeFeature(mrf.constraints.get(gcid)).getOrElse("Failed to decode constraint"))
-    val statsIterator = dmIterator.value.iterator()
-    while(statsIterator.hasNext){
-      statsIterator.advance()
-      val cid = statsIterator.key()
-      val freq = statsIterator.value()
-      println("\t{clause: "+cid+" -> "+mln.clauses(cid)+", frequency="+freq+"}")
->>>>>>> 65e8986d
     }
 
     it("should contain 19 ground clauses") {
@@ -89,7 +73,7 @@
 
     println("\n-----------------------------------------------------------")
 
-    val dmIterator = mrfNoNeg.dependencyMap.iterator()
+    val dmIterator = mrfNoNeg.dependencyMap.getOrElse(sys.error("TODO: !!!")).iterator()
 
     while (dmIterator.hasNext) {
       dmIterator.advance()
@@ -123,7 +107,7 @@
 
   describe("Checking dependency map when negative weights are allowed") {
 
-    val mrfNeg = MRF.build(mln)
+    val mrfNeg = MRF.build(mln, createDependencyMap = true)
 
     info("Created " + mrfNeg.numberOfAtoms + " ground atoms")
     info("Created " + mrfNeg.numberOfConstraints + " ground clauses")
@@ -138,7 +122,7 @@
 
     println("\n-----------------------------------------------------------")
 
-    val dmIterator = mrfNeg.dependencyMap.iterator()
+    val dmIterator = mrfNeg.dependencyMap.getOrElse(sys.error("TODO: !!!")).iterator()
 
     while (dmIterator.hasNext) {
       dmIterator.advance()
